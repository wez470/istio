// Copyright Istio Authors
//
// Licensed under the Apache License, Version 2.0 (the "License");
// you may not use this file except in compliance with the License.
// You may obtain a copy of the License at
//
//     http://www.apache.org/licenses/LICENSE-2.0
//
// Unless required by applicable law or agreed to in writing, software
// distributed under the License is distributed on an "AS IS" BASIS,
// WITHOUT WARRANTIES OR CONDITIONS OF ANY KIND, either express or implied.
// See the License for the specific language governing permissions and
// limitations under the License.

package model

import (
	"hash/crc32"
	"sort"
	"strings"

	udpa "github.com/cncf/udpa/go/udpa/type/v1"

	networking "istio.io/api/networking/v1alpha3"
	"istio.io/istio/pkg/config"
	"istio.io/istio/pkg/config/host"
	"istio.io/istio/pkg/config/labels"
	"istio.io/istio/pkg/config/schema/collection"
	"istio.io/istio/pkg/config/schema/gvk"
	"istio.io/pkg/ledger"
)

var (
	// Statically link protobuf descriptors from UDPA
	_ = udpa.TypedStruct{}
)

// ConfigKey describe a specific config item.
// In most cases, the name is the config's name. However, for ServiceEntry it is service's FQDN.
type ConfigKey struct {
	Kind      config.GroupVersionKind
	Name      string
	Namespace string
}

func (key ConfigKey) HashCode() uint32 {
	var result uint32
	result = 31*result + crc32.ChecksumIEEE([]byte(key.Kind.Kind))
	result = 31*result + crc32.ChecksumIEEE([]byte(key.Kind.Version))
	result = 31*result + crc32.ChecksumIEEE([]byte(key.Kind.Group))
	result = 31*result + crc32.ChecksumIEEE([]byte(key.Namespace))
	result = 31*result + crc32.ChecksumIEEE([]byte(key.Name))
	return result
}

// ConfigsOfKind extracts configs of the specified kind.
func ConfigsOfKind(configs map[ConfigKey]struct{}, kind config.GroupVersionKind) map[ConfigKey]struct{} {
	ret := make(map[ConfigKey]struct{})

	for conf := range configs {
		if conf.Kind == kind {
			ret[conf] = struct{}{}
		}
	}

	return ret
}

// ConfigNamesOfKind extracts config names of the specified kind.
func ConfigNamesOfKind(configs map[ConfigKey]struct{}, kind config.GroupVersionKind) map[string]struct{} {
	ret := make(map[string]struct{})

	for conf := range configs {
		if conf.Kind == kind {
			ret[conf.Name] = struct{}{}
		}
	}

	return ret
}

// ConfigStore describes a set of platform agnostic APIs that must be supported
// by the underlying platform to store and retrieve Istio configuration.
//
// Configuration key is defined to be a combination of the type, name, and
// namespace of the configuration object. The configuration key is guaranteed
// to be unique in the store.
//
// The storage interface presented here assumes that the underlying storage
// layer supports _Get_ (list), _Update_ (update), _Create_ (create) and
// _Delete_ semantics but does not guarantee any transactional semantics.
//
// _Update_, _Create_, and _Delete_ are mutator operations. These operations
// are asynchronous, and you might not see the effect immediately (e.g. _Get_
// might not return the object by key immediately after you mutate the store.)
// Intermittent errors might occur even though the operation succeeds, so you
// should always check if the object store has been modified even if the
// mutating operation returns an error.  Objects should be created with
// _Create_ operation and updated with _Update_ operation.
//
// Resource versions record the last mutation operation on each object. If a
// mutation is applied to a different revision of an object than what the
// underlying storage expects as defined by pure equality, the operation is
// blocked.  The client of this interface should not make assumptions about the
// structure or ordering of the revision identifier.
//
// Object references supplied and returned from this interface should be
// treated as read-only. Modifying them violates thread-safety.
type ConfigStore interface {
	// Schemas exposes the configuration type schema known by the config store.
	// The type schema defines the bidrectional mapping between configuration
	// types and the protobuf encoding schema.
	Schemas() collection.Schemas

	// Get retrieves a configuration element by a type and a key
	Get(typ config.GroupVersionKind, name, namespace string) *config.Config

	// List returns objects by type and namespace.
	// Use "" for the namespace to list across namespaces.
	List(typ config.GroupVersionKind, namespace string) ([]config.Config, error)

	// Create adds a new configuration object to the store. If an object with the
	// same name and namespace for the type already exists, the operation fails
	// with no side effects.
	Create(config config.Config) (revision string, err error)

	// Update modifies an existing configuration object in the store.  Update
	// requires that the object has been created.  Resource version prevents
	// overriding a value that has been changed between prior _Get_ and _Put_
	// operation to achieve optimistic concurrency. This method returns a new
	// revision if the operation succeeds.
	Update(config config.Config) (newRevision string, err error)

	// Delete removes an object from the store by key
	Delete(typ config.GroupVersionKind, name, namespace string) error

	Version() string

	GetResourceAtVersion(version string, key string) (resourceVersion string, err error)

	GetLedger() ledger.Ledger

	SetLedger(ledger.Ledger) error
}

// ConfigStoreCache is a local fully-replicated cache of the config store.  The
// cache actively synchronizes its local state with the remote store and
// provides a notification mechanism to receive update events. As such, the
// notification handlers must be registered prior to calling _Run_, and the
// cache requires initial synchronization grace period after calling  _Run_.
//
// Update notifications require the following consistency guarantee: the view
// in the cache must be AT LEAST as fresh as the moment notification arrives, but
// MAY BE more fresh (e.g. if _Delete_ cancels an _Add_ event).
//
// Handlers execute on the single worker queue in the order they are appended.
// Handlers receive the notification event and the associated object.  Note
// that all handlers must be registered before starting the cache controller.
type ConfigStoreCache interface {
	ConfigStore

	// RegisterEventHandler adds a handler to receive config update events for a
	// configuration type
	RegisterEventHandler(kind config.GroupVersionKind, handler func(config.Config, config.Config, Event))

	// Run until a signal is received
	Run(stop <-chan struct{})

	// HasSynced returns true after initial cache synchronization is complete
	HasSynced() bool
}

// IstioConfigStore is a specialized interface to access config store using
// Istio configuration types
// nolint
type IstioConfigStore interface {
	ConfigStore

	// ServiceEntries lists all service entries
	ServiceEntries() []config.Config

	// Gateways lists all gateways bound to the specified workload labels
	Gateways(workloadLabels labels.Collection) []config.Config

	// AuthorizationPolicies selects AuthorizationPolicies in the specified namespace.
	AuthorizationPolicies(namespace string) []config.Config
}

const (
	// NamespaceAll is a designated symbol for listing across all namespaces
	NamespaceAll = ""
)

// ResolveShortnameToFQDN uses metadata information to resolve a reference
// to shortname of the service to FQDN
func ResolveShortnameToFQDN(hostname string, meta config.Meta) host.Name {
	out := hostname
	// Treat the wildcard hostname as fully qualified. Any other variant of a wildcard hostname will contain a `.` too,
	// and skip the next if, so we only need to check for the literal wildcard itself.
	if hostname == "*" {
		return host.Name(out)
	}
	// if FQDN is specified, do not append domain or namespace to hostname
	if !strings.Contains(hostname, ".") {
		if meta.Namespace != "" {
			out = out + "." + meta.Namespace
		}

		// FIXME this is a gross hack to hardcode a service's domain name in kubernetes
		// BUG this will break non kubernetes environments if they use shortnames in the
		// rules.
		if meta.Domain != "" {
			out = out + ".svc." + meta.Domain
		}
	}

	return host.Name(out)
}

// resolveGatewayName uses metadata information to resolve a reference
// to shortname of the gateway to FQDN
func resolveGatewayName(gwname string, meta config.Meta) string {
	out := gwname

	// New way of binding to a gateway in remote namespace
	// is ns/name. Old way is either FQDN or short name
	if !strings.Contains(gwname, "/") {
		if !strings.Contains(gwname, ".") {
			// we have a short name. Resolve to a gateway in same namespace
			out = meta.Namespace + "/" + gwname
		} else {
			// parse namespace from FQDN. This is very hacky, but meant for backward compatibility only
			// This is a legacy FQDN format. Transform name.ns.svc.cluster.local -> ns/name
			i := strings.Index(gwname, ".")
			fqdn := strings.Index(gwname[i+1:], ".")
			if fqdn == -1 {
				out = gwname[i+1:] + "/" + gwname[:i]
			} else {
				out = gwname[i+1:i+1+fqdn] + "/" + gwname[:i]
			}
		}
	} else {
		// remove the . from ./gateway and substitute it with the namespace name
		i := strings.Index(gwname, "/")
		if gwname[:i] == "." {
			out = meta.Namespace + "/" + gwname[i+1:]
		}
	}
	return out
}

// MostSpecificHostMatch compares the elements of the stack to the needle, and returns the longest stack element
// matching the needle, or false if no element in the stack matches the needle.
func MostSpecificHostMatch(needle host.Name, stack []host.Name) (host.Name, bool) {
	matches := []host.Name{}
	for _, h := range stack {
		if needle == h {
			// exact match, return immediately
			return needle, true
		}
		if needle.SubsetOf(h) {
			matches = append(matches, h)
		}
	}
	if len(matches) > 0 {
		// TODO: return closest match out of all non-exact matching hosts
		return matches[0], true
	}
	return "", false
}

// istioConfigStore provides a simple adapter for Istio configuration types
// from the generic config registry
type istioConfigStore struct {
	ConfigStore
}

// MakeIstioStore creates a wrapper around a store.
// In pilot it is initialized with a ConfigStoreCache, tests only use
// a regular ConfigStore.
func MakeIstioStore(store ConfigStore) IstioConfigStore {
	return &istioConfigStore{store}
}

func (store *istioConfigStore) ServiceEntries() []config.Config {
	serviceEntries, err := store.List(gvk.ServiceEntry, NamespaceAll)
	if err != nil {
		return nil
	}

	// To ensure the ip allocation logic deterministically
	// allocates the same IP to a service entry.
	sortConfigByCreationTime(serviceEntries)
	return serviceEntries
}

// sortConfigByCreationTime sorts the list of config objects in ascending order by their creation time (if available).
func sortConfigByCreationTime(configs []config.Config) {
	sort.SliceStable(configs, func(i, j int) bool {
		// If creation time is the same, then behavior is nondeterministic. In this case, we can
		// pick an arbitrary but consistent ordering based on name and namespace, which is unique.
		// CreationTimestamp is stored in seconds, so this is not uncommon.
		if configs[i].CreationTimestamp == configs[j].CreationTimestamp {
			in := configs[i].Name + "." + configs[i].Namespace
			jn := configs[j].Name + "." + configs[j].Namespace
			return in < jn
		}
		return configs[i].CreationTimestamp.Before(configs[j].CreationTimestamp)
	})
}

func (store *istioConfigStore) Gateways(workloadLabels labels.Collection) []config.Config {
	configs, err := store.List(gvk.Gateway, NamespaceAll)
	if err != nil {
		return nil
	}

	sortConfigByCreationTime(configs)
	out := make([]config.Config, 0)
	for _, cfg := range configs {
		gateway := cfg.Spec.(*networking.Gateway)
		if gateway.GetSelector() == nil {
			// no selector. Applies to all workloads asking for the gateway
			out = append(out, cfg)
		} else {
			gatewaySelector := labels.Instance(gateway.GetSelector())
			if workloadLabels.IsSupersetOf(gatewaySelector) {
				out = append(out, cfg)
			}
		}
	}
	return out
}

// key creates a key from a reference's name and namespace.
func key(name, namespace string) string {
	return name + "/" + namespace
}

func (store *istioConfigStore) AuthorizationPolicies(namespace string) []config.Config {
	authorizationPolicies, err := store.List(gvk.AuthorizationPolicy, namespace)
	if err != nil {
		log.Errorf("failed to get AuthorizationPolicy in namespace %s: %v", namespace, err)
		return nil
	}

	return authorizationPolicies
<<<<<<< HEAD
}

func (c Config) DeepCopy() Config {
	var clone Config
	clone.ConfigMeta = c.ConfigMeta
	if c.Labels != nil {
		clone.Labels = make(map[string]string)
		for k, v := range c.Labels {
			clone.Labels[k] = v
		}
	}
	if c.Annotations != nil {
		clone.Annotations = make(map[string]string)
		for k, v := range c.Annotations {
			clone.Annotations[k] = v
		}
	}
	clone.Spec = proto.Clone(c.Spec)
	return clone
=======
>>>>>>> 83cfd682
}<|MERGE_RESOLUTION|>--- conflicted
+++ resolved
@@ -345,26 +345,4 @@
 	}
 
 	return authorizationPolicies
-<<<<<<< HEAD
-}
-
-func (c Config) DeepCopy() Config {
-	var clone Config
-	clone.ConfigMeta = c.ConfigMeta
-	if c.Labels != nil {
-		clone.Labels = make(map[string]string)
-		for k, v := range c.Labels {
-			clone.Labels[k] = v
-		}
-	}
-	if c.Annotations != nil {
-		clone.Annotations = make(map[string]string)
-		for k, v := range c.Annotations {
-			clone.Annotations[k] = v
-		}
-	}
-	clone.Spec = proto.Clone(c.Spec)
-	return clone
-=======
->>>>>>> 83cfd682
 }