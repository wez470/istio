// Copyright Istio Authors
//
// Licensed under the Apache License, Version 2.0 (the "License");
// you may not use this file except in compliance with the License.
// You may obtain a copy of the License at
//
//     http://www.apache.org/licenses/LICENSE-2.0
//
// Unless required by applicable law or agreed to in writing, software
// distributed under the License is distributed on an "AS IS" BASIS,
// WITHOUT WARRANTIES OR CONDITIONS OF ANY KIND, either express or implied.
// See the License for the specific language governing permissions and
// limitations under the License.

package adsc

import (
	"context"
	"crypto/tls"
	"crypto/x509"
	"encoding/json"
	"fmt"
	"io/ioutil"
	"net"
	"strings"
	"sync"
	"time"

	"github.com/cenkalti/backoff"
	cluster "github.com/envoyproxy/go-control-plane/envoy/config/cluster/v3"
	core "github.com/envoyproxy/go-control-plane/envoy/config/core/v3"
	endpoint "github.com/envoyproxy/go-control-plane/envoy/config/endpoint/v3"
	listener "github.com/envoyproxy/go-control-plane/envoy/config/listener/v3"
	route "github.com/envoyproxy/go-control-plane/envoy/config/route/v3"
	discovery "github.com/envoyproxy/go-control-plane/envoy/service/discovery/v3"
	"google.golang.org/grpc/keepalive"

	"istio.io/istio/pilot/pkg/serviceregistry/memory"
	"istio.io/istio/pkg/security"

	"istio.io/istio/pilot/pkg/networking/util"
	v3 "istio.io/istio/pilot/pkg/xds/v3"
	"istio.io/istio/pkg/config/schema/resource"

	"github.com/envoyproxy/go-control-plane/pkg/conversion"
	"github.com/gogo/protobuf/types"
	"github.com/golang/protobuf/jsonpb"
	"github.com/golang/protobuf/proto"
	"github.com/golang/protobuf/ptypes/any"
	pstruct "github.com/golang/protobuf/ptypes/struct"
	"google.golang.org/grpc"
	"google.golang.org/grpc/credentials"

	mcp "istio.io/api/mcp/v1alpha1"
	"istio.io/api/mesh/v1alpha1"

	"istio.io/istio/security/pkg/nodeagent/cache"

	"istio.io/pkg/log"

	"istio.io/istio/pilot/pkg/model"
	"istio.io/istio/pkg/config/schema/collections"
)

// Config for the ADS connection.
type Config struct {
	// Namespace defaults to 'default'
	Namespace string

	// Workload defaults to 'test'
	Workload string

	// Meta includes additional metadata for the node
	Meta *pstruct.Struct

	// NodeType defaults to sidecar. "ingress" and "router" are also supported.
	NodeType string

	// IP is currently the primary key used to locate inbound configs. It is sent by client,
	// must match a known endpoint IP. Tests can use a ServiceEntry to register fake IPs.
	IP string

	// CertDir is the directory where mTLS certs are configured.
	// If CertDir and Secret are empty, an insecure connection will be used.
	// TODO: implement SecretManager for cert dir
	CertDir string

	// Secrets is the interface used for getting keys and rootCA.
	Secrets security.SecretManager

	// For getting the certificate, using same code as SDS server, based on JWT
	// Either the JWTPath or the client certs must be present (using CertDir).
	JWTPath string

	// XDSSAN is the expected SAN of the XDS server. If not set, the ProxyConfig.DiscoveryAddress is used.
	XDSSAN string

	// XDSRootCAFile explicitly set the root CA to be used for the XDS connection.
	// Mirrors Envoy file.
	XDSRootCAFile string

	// InsecureSkipVerify skips client verification the server's certificate chain and host name.
	InsecureSkipVerify bool

	// Watch is a list of resources to watch, represented as URLs (for new XDS resource naming)
	// or type URLs. Use WatchMCP ("mcp") to get the visible configs, WatchEnvoy ("envoy") to get generated
	// config
	Watch []string

	// InitialReconnectDelay is the time to wait before attempting to reconnect.
	// If empty reconnect will not be attempted.
	// TODO: client will use exponential backoff to reconnect.
	InitialReconnectDelay time.Duration

	// backoffPolicy determines the reconnect policy. Based on MCP client.
	BackoffPolicy backoff.BackOff

	// ResponseHandler will be called on each DiscoveryResponse.
	// TODO: mirror Generator, allow adding handler per type
	ResponseHandler ResponseHandler

	// TODO: remove the duplication - all security settings belong here.
	SecOpts *security.Options

	// PlainTLS indicates the use of plain TLS for XDS connection. This will not use client
	// certificates, but JWT.
	PlainTLS bool
}

// ADSC implements a basic client for ADS, for use in stress tests and tools
// or libraries that need to connect to Istio pilot or other ADS servers.
type ADSC struct {
	// Stream is the GRPC connection stream, allowing direct GRPC send operations.
	// Set after Dial is called.
	stream discovery.AggregatedDiscoveryService_StreamAggregatedResourcesClient

	conn *grpc.ClientConn

	// NodeID is the node identity sent to Pilot.
	nodeID string

	url string

	watchTime time.Time

	// initialWatchTypes has the list of actual types sent when ADSC connects.
	// The config.Watch list uses symbolic names (like mcp or envoy) to avoid long lists.
	// This is different from Received - which tracks all received types, since some types
	// ( like LDS ) result in extra lookups.
	// It is used to determine if the initial sync is done.
	initialWatchTypes []string

	// InitialLoad tracks the time to receive the initial configuration.
	InitialLoad time.Duration

	// httpListeners contains received listeners with a http_connection_manager filter.
	httpListeners map[string]*listener.Listener

	// tcpListeners contains all listeners of type TCP (not-HTTP)
	tcpListeners map[string]*listener.Listener

	// All received clusters of type eds, keyed by name
	edsClusters map[string]*cluster.Cluster

	// All received clusters of no-eds type, keyed by name
	clusters map[string]*cluster.Cluster

	// All received routes, keyed by route name
	routes map[string]*route.RouteConfiguration

	// All received endpoints, keyed by cluster name
	eds map[string]*endpoint.ClusterLoadAssignment

	// Metadata has the node metadata to send to pilot.
	// If nil, the defaults will be used.
	Metadata *pstruct.Struct

	// Updates includes the type of the last update received from the server.
	Updates     chan string
	XDSUpdates  chan *discovery.DiscoveryResponse
	VersionInfo map[string]string

	// Last received message, by type
	Received map[string]*discovery.DiscoveryResponse

	mutex sync.RWMutex

	Mesh *v1alpha1.MeshConfig

	// Retrieved configurations can be stored using the common istio model interface.
	Store model.IstioConfigStore

	// Retrieved endpoints can be stored in the memory registry. This is used for CDS and EDS responses.
	Registry *memory.ServiceDiscovery

	// LocalCacheDir is set to a base name used to save fetched resources.
	// If set, each update will be saved.
	// TODO: also load at startup - so we can support warm up in init-container, and survive
	// restarts.
	LocalCacheDir string

	// RecvWg is for letting goroutines know when the goroutine handling the ADS stream finishes.
	RecvWg sync.WaitGroup

	cfg *Config

	// sendNodeMeta is set to true if the connection is new - and we need to send node meta.,
	sendNodeMeta bool

	sync             map[string]time.Time
	syncCh           chan string
	Sent             map[string]*discovery.DiscoveryRequest
	adsServiceClient discovery.AggregatedDiscoveryServiceClient
}

type ResponseHandler interface {
	HandleResponse(con *ADSC, response *discovery.DiscoveryResponse)
}

<<<<<<< HEAD
const (
	// Temp - remove dep
	ListenerType = v3.ListenerType

	// WatchMCP is used to request the MCP configs. It is translated to the current pilot collection list.
	WatchMCP = "mcp"

	// WatchEnvoy is used to request watching envoy configs. Will send a CDS request first, based on result
	// get EDS and then send LDS and RDS.
	WatchEnvoy = "envoy"
)

=======
>>>>>>> 9e0a9293
var (
	adscLog = log.RegisterScope("adsc", "adsc debugging", 0)
)

// New creates a new ADSC.
// Call Start() to maintain a connection to an XDS server.
// Call Run() and individual Watch or send methods for single connection
func New(proxyConfig *v1alpha1.ProxyConfig, opts *Config) *ADSC {
	adsc := newADSC(proxyConfig, opts)
	if opts.Watch == nil {
		opts.Watch = []string{}
	}
	return adsc
}

func newADSC(p *v1alpha1.ProxyConfig, opts *Config) *ADSC {
	if opts == nil {
		opts = &Config{}
	}
	if opts.SecOpts == nil {
		// Default - insecure for testing
		opts.SecOpts = &security.Options{
			TLSEnabled: false,
		}
	}
	adsc := &ADSC{
		Updates:           make(chan string, 100),
		XDSUpdates:        make(chan *discovery.DiscoveryResponse, 100),
		VersionInfo:       map[string]string{},
		url:               p.DiscoveryAddress,
		Received:          map[string]*discovery.DiscoveryResponse{},
		RecvWg:            sync.WaitGroup{},
		cfg:               opts,
		syncCh:            make(chan string, len(collections.Pilot.All())),
		sync:              map[string]time.Time{},
		Sent:              map[string]*discovery.DiscoveryRequest{},
		initialWatchTypes: []string{},
	}
	if opts.Namespace == "" {
		opts.Namespace = "default"
	}
	if opts.NodeType == "" {
		opts.NodeType = "sidecar"
	}
	if opts.IP == "" {
		opts.IP = getPrivateIPIfAvailable().String()
	}
	if opts.Workload == "" {
		opts.Workload = "test-1"
	}
	adsc.Metadata = opts.Meta

	adsc.nodeID = fmt.Sprintf("%s~%s~%s.%s~%s.svc.cluster.local", opts.NodeType, opts.IP,
		opts.Workload, opts.Namespace, opts.Namespace)

	return adsc
}

// Dial connects to a ADS server, with optional MTLS authentication if a cert dir is specified.
// Deprecated.
func Dial(url string, certDir string, opts *Config) (*ADSC, error) {
	// Deprecated way to pass the certs - new code should use opts.CertDir directly.
	// About 10 files using this with "" - clean up in separate PR.
	if certDir != "" {
		opts.CertDir = certDir
	}
	adsc := newADSC(&v1alpha1.ProxyConfig{
		DiscoveryAddress: url,
	}, opts)
	// by default, we assume 1 goroutine decrements the waitgroup (go a.handleRecv()).
	// for synchronizing when the goroutine finishes reading from the gRPC stream.
	adsc.RecvWg.Add(1)
	err := adsc.Run()
	return adsc, err
}

// Returns a private IP address, or unspecified IP (0.0.0.0) if no IP is available
func getPrivateIPIfAvailable() net.IP {
	addrs, _ := net.InterfaceAddrs()
	for _, addr := range addrs {
		var ip net.IP
		switch v := addr.(type) {
		case *net.IPNet:
			ip = v.IP
		case *net.IPAddr:
			ip = v.IP
		default:
			continue
		}
		if !ip.IsLoopback() {
			return ip
		}
	}
	return net.IPv4zero
}

func (a *ADSC) tlsConfig() (*tls.Config, error) {
	var clientCert tls.Certificate
	var clientCerts []tls.Certificate
	var serverCABytes []byte
	var err error
	var certName string

	if !a.cfg.PlainTLS {
		// If we need MTLS - CertDir or Secrets provider is set.
		if a.cfg.Secrets != nil {
			tok, err := ioutil.ReadFile(a.cfg.JWTPath)
			if err != nil {
				log.Infof("Failed to get credential token: %v", err)
				tok = []byte("")
			}

			certName = fmt.Sprintf("(generated from %s)", a.cfg.JWTPath)
			key, err := a.cfg.Secrets.GenerateSecret(context.Background(), "agent",
				cache.WorkloadKeyCertResourceName, string(tok))
			if err != nil {
				return nil, err
			}
			clientCert, err = tls.X509KeyPair(key.CertificateChain, key.PrivateKey)
			if err != nil {
				return nil, err
			}
		} else if a.cfg.CertDir != "" {
			certName = a.cfg.CertDir + "/cert-chain.pem"
			clientCert, err = tls.LoadX509KeyPair(certName, a.cfg.CertDir+"/key.pem")
			if err != nil {
				return nil, err
			}
			clientCerts = []tls.Certificate{clientCert}
		}
	}

	// Load the root CAs
	if a.cfg.XDSRootCAFile != "" {
		serverCABytes, err = ioutil.ReadFile(a.cfg.XDSRootCAFile)
	} else if a.cfg.Secrets != nil {
		// This is a bit crazy - we could just use the file
		rootCA, err := a.cfg.Secrets.GenerateSecret(context.Background(), "agent",
			cache.RootCertReqResourceName, "")
		if err != nil {
			return nil, err
		}

		serverCABytes = rootCA.RootCert
	} else if a.cfg.CertDir != "" {
		serverCABytes, err = ioutil.ReadFile(a.cfg.CertDir + "/root-cert.pem")
		if err != nil {
			return nil, err
		}
	}

	serverCAs := x509.NewCertPool()
	if ok := serverCAs.AppendCertsFromPEM(serverCABytes); !ok {
		return nil, err
	}

	// If we supply an expired cert to the server it will just close the connection
	// without useful message.  If the cert is obviously bogus, refuse to use it.
	now := time.Now()
	for _, cert := range clientCert.Certificate {
		cert, err := x509.ParseCertificate(cert)
		if err == nil {
			if now.After(cert.NotAfter) {
				return nil, fmt.Errorf("certificate %s expired %v", certName, cert.NotAfter)
			}
		}
	}

	shost, _, _ := net.SplitHostPort(a.url)
	if a.cfg.XDSSAN != "" {
		shost = a.cfg.XDSSAN
	}

	tc := &tls.Config{
		Certificates:       clientCerts,
		RootCAs:            serverCAs,
		ServerName:         shost,
		InsecureSkipVerify: a.cfg.InsecureSkipVerify,
	}

	return tc, nil
}

// Close the stream.
func (a *ADSC) Close() {
	a.mutex.Lock()
	_ = a.conn.Close()
	a.mutex.Unlock()
}

// connect will authenticate and connect to XDS.
func (a *ADSC) connect() error {
	var err error
	if a.cfg.PlainTLS || a.cfg.SecOpts.TLSEnabled || len(a.cfg.CertDir) > 0 || a.cfg.Secrets != nil {
		// Client certificates
		tlsCfg, err := a.tlsConfig()
		if err != nil {
			return err
		}

		creds := credentials.NewTLS(tlsCfg)
		opts := []grpc.DialOption{
			// Verify Pilot cert and service account
			grpc.WithTransportCredentials(creds),
			grpc.WithKeepaliveParams(keepalive.ClientParameters{Time: 60 * time.Second}),
		}
		a.conn, err = grpc.Dial(a.url, opts...)
		if err != nil {
			return err
		}
	} else {
		a.conn, err = grpc.Dial(a.url, grpc.WithInsecure())
		if err != nil {
			return err
		}
	}

	xds := discovery.NewAggregatedDiscoveryServiceClient(a.conn)
	a.adsServiceClient = xds
	edsstr, err := xds.StreamAggregatedResources(context.Background())
	if err != nil {
		return err
	}
	a.stream = edsstr
	a.sendNodeMeta = true

	return nil
}

func (a *ADSC) sendInitial() error {
	// Send the initial requests
	for _, r := range a.cfg.Watch {
		if r == WatchMCP {
			a.WatchConfig()
			continue
		}
		if r == "cds" || r == WatchEnvoy {
			a.Watch()
			continue
		}
		err := a.Send(&discovery.DiscoveryRequest{
			TypeUrl: r,
		})
		if err != nil {
			return err
		}
	}
	return nil
}

// Run will run one connection to the ADS client.
func (a *ADSC) Run() error {
	err := a.connect()
	if err != nil {
		return err
	}
	err = a.sendInitial()
	if err != nil {
		return err
	}
	go a.handleRecv(true)
	return nil
}

// HasSyncedConfig returns true if all sent config requests have synced
func (a *ADSC) hasSynced() bool {
	if len(a.Sent) == 0 {
		return false
	}
	for _, k := range a.initialWatchTypes {
		a.mutex.RLock()
		t := a.Received[k]
		a.mutex.RUnlock()
		if t == nil {
			log.Infoa("Not synced: ", k)
			return false
		}
	}
	return true
}

func (a *ADSC) onReceive(msg *discovery.DiscoveryResponse) {
	a.mutex.Lock()
	a.sync[msg.TypeUrl] = time.Now()
	a.Received[msg.TypeUrl] = msg
	a.ack(msg)
	a.mutex.Unlock()
	select {
	case a.syncCh <- msg.TypeUrl:
	default:
	}
}

// handleRecv handles the receiving stream. Returns when connection is closed.
func (a *ADSC) handleRecv(closeOnExit bool) {
	for {
		var err error
		msg, err := a.stream.Recv()
		if err != nil {
			adscLog.Infof("Connection closed for node %v with err: %v", a.nodeID, err)
			if closeOnExit {
				a.RecvWg.Done()
				a.Close()
				a.WaitClear()
			}
			_ = a.stream.CloseSend()
			select {
			case a.Updates <- "":
			default:
			}
			select {
			case a.XDSUpdates <- nil:
			default:
			}

			return
		}

		// Group-value-kind - used for high level api generator.
		gvk := strings.SplitN(msg.TypeUrl, "/", 3)

		adscLog.Infoa("Received ", a.url, " type ", msg.TypeUrl,
			" cnt=", len(msg.Resources), " nonce=", msg.Nonce)
		if a.cfg.ResponseHandler != nil {
			a.cfg.ResponseHandler.HandleResponse(a, msg)
		}

		if msg.TypeUrl == collections.IstioMeshV1Alpha1MeshConfig.Resource().GroupVersionKind().String() &&
			len(msg.Resources) > 0 {
			rsc := msg.Resources[0]
			m := &v1alpha1.MeshConfig{}
			err = proto.Unmarshal(rsc.Value, m)
			if err != nil {
				log.Warna("Failed to unmarshal mesh config", err)
			}
			a.Mesh = m
			a.onReceive(msg)

			if a.LocalCacheDir != "" {
				// TODO: use jsonpb
				strResponse, err := json.MarshalIndent(m, "  ", "  ")
				if err != nil {
					continue
				}
				err = ioutil.WriteFile(a.LocalCacheDir+"_mesh.json", strResponse, 0644)
				if err != nil {
					continue
				}
			}
			continue
		}

		// Process the resources.
		listeners := []*listener.Listener{}
		clusters := []*cluster.Cluster{}
		routes := []*route.RouteConfiguration{}
		eds := []*endpoint.ClusterLoadAssignment{}
		for _, rsc := range msg.Resources { // Any
			a.VersionInfo[rsc.TypeUrl] = msg.VersionInfo
			valBytes := rsc.Value
			switch rsc.TypeUrl {
			case v3.ListenerType:
				ll := &listener.Listener{}
				_ = proto.Unmarshal(valBytes, ll)
				listeners = append(listeners, ll)
			case v3.ClusterType:
				cl := &cluster.Cluster{}
				_ = proto.Unmarshal(valBytes, cl)
				clusters = append(clusters, cl)
			case v3.EndpointType:
				el := &endpoint.ClusterLoadAssignment{}
				_ = proto.Unmarshal(valBytes, el)
				eds = append(eds, el)
			case v3.RouteType:
				rl := &route.RouteConfiguration{}
				_ = proto.Unmarshal(valBytes, rl)
				routes = append(routes, rl)
			default:
				err = a.handleMCP(gvk, rsc, valBytes)
				if err != nil {
					log.Warnf("Error handling received MCP config %v", err)
				}
			}
		}

		// If we got no resource - still save to the store with empty name/namespace, to notify sync
		// This scheme also allows us to chunk large responses !

		// TODO: add hook to inject nacks

		a.onReceive(msg)

		if len(listeners) > 0 {
			a.maybeSave(listeners, "lds")
			a.handleLDS(listeners)
		}
		if len(clusters) > 0 {
			a.maybeSave(clusters, "cds")
			a.handleCDS(clusters)
		}
		if len(eds) > 0 {
			a.maybeSave(eds, "eds")
			a.handleEDS(eds)
		}
		if len(routes) > 0 {
			a.maybeSave(routes, "rds")
			a.handleRDS(routes)
		}
		select {
		case a.XDSUpdates <- msg:
		default:
		}
	}
}

func (a *ADSC) maybeSave(routes interface{}, name string) {
	if a.LocalCacheDir != "" {
		strResponse, err := json.MarshalIndent(routes, "  ", "  ")
		if err == nil {
			err = ioutil.WriteFile(a.LocalCacheDir+"/"+name+".json", strResponse, 0644)
			if err != nil {
				log.Warna("Failed to save ", err)
			}
		}
	}
}

func mcpToPilot(m *mcp.Resource) (*model.Config, error) {
	if m == nil || m.Metadata == nil {
		return &model.Config{}, nil
	}
	c := &model.Config{
		ConfigMeta: model.ConfigMeta{
			ResourceVersion: m.Metadata.Version,
			Labels:          m.Metadata.Labels,
			Annotations:     m.Metadata.Annotations,
		},
	}
	nsn := strings.Split(m.Metadata.Name, "/")
	if len(nsn) != 2 {
		return nil, fmt.Errorf("invalid name %s", m.Metadata.Name)
	}
	c.Namespace = nsn[0]
	c.Name = nsn[1]
	var err error
	c.CreationTimestamp, err = types.TimestampFromProto(m.Metadata.CreateTime)
	if err != nil {
		return nil, err
	}

	pb, err := types.EmptyAny(m.Body)
	if err != nil {
		return nil, err
	}
	err = types.UnmarshalAny(m.Body, pb)
	if err != nil {
		return nil, err
	}
	c.Spec = pb
	return c, nil
}

// nolint: staticcheck
func (a *ADSC) handleLDS(ll []*listener.Listener) {
	lh := map[string]*listener.Listener{}
	lt := map[string]*listener.Listener{}

	routes := []string{}
	ldsSize := 0

	for _, l := range ll {
		ldsSize += proto.Size(l)

		// The last filter is the actual destination for inbound listener
		if l.ApiListener != nil {
			// This is an API Listener
			// TODO: extract VIP and RDS or cluster
			continue
		}
		filter := l.FilterChains[len(l.FilterChains)-1].Filters[0]

		// The actual destination will be the next to the last if the last filter is a passthrough filter
		if l.FilterChains[len(l.FilterChains)-1].GetName() == util.PassthroughFilterChain {
			filter = l.FilterChains[len(l.FilterChains)-2].Filters[0]
		}

		if filter.Name == "envoy.tcp_proxy" {
			lt[l.Name] = l
			config, _ := conversion.MessageToStruct(filter.GetTypedConfig())
			c := config.Fields["cluster"].GetStringValue()
			adscLog.Debugf("TCP: %s -> %s", l.Name, c)
		} else if filter.Name == "envoy.http_connection_manager" {
			lh[l.Name] = l

			// Getting from config is too painful..
			port := l.Address.GetSocketAddress().GetPortValue()
			if port == 15002 {
				routes = append(routes, "http_proxy")
			} else {
				routes = append(routes, fmt.Sprintf("%d", port))
			}
		} else if filter.Name == "envoy.mongo_proxy" {
			// ignore for now
		} else if filter.Name == "envoy.redis_proxy" {
			// ignore for now
		} else if filter.Name == "envoy.filters.network.mysql_proxy" {
			// ignore for now
		} else {
			tm := &jsonpb.Marshaler{Indent: "  "}
			adscLog.Infof(tm.MarshalToString(l))
		}
	}

	adscLog.Infof("LDS: http=%d tcp=%d size=%d", len(lh), len(lt), ldsSize)
	if adscLog.DebugEnabled() {
		b, _ := json.MarshalIndent(ll, " ", " ")
		adscLog.Debugf(string(b))
	}
	a.mutex.Lock()
	defer a.mutex.Unlock()
	if len(routes) > 0 {
		a.sendRsc(v3.RouteType, routes)
	}
	a.httpListeners = lh
	a.tcpListeners = lt

	select {
	case a.Updates <- "lds":
	default:
	}
}

// Save will save the json configs to files, using the base directory
func (a *ADSC) Save(base string) error {
	a.mutex.Lock()
	defer a.mutex.Unlock()
	strResponse, err := json.MarshalIndent(a.tcpListeners, "  ", "  ")
	if err != nil {
		return err
	}
	err = ioutil.WriteFile(base+"_lds_tcp.json", strResponse, 0644)
	if err != nil {
		return err
	}
	strResponse, err = json.MarshalIndent(a.httpListeners, "  ", "  ")
	if err != nil {
		return err
	}
	err = ioutil.WriteFile(base+"_lds_http.json", strResponse, 0644)
	if err != nil {
		return err
	}
	strResponse, err = json.MarshalIndent(a.routes, "  ", "  ")
	if err != nil {
		return err
	}
	err = ioutil.WriteFile(base+"_rds.json", strResponse, 0644)
	if err != nil {
		return err
	}
	strResponse, err = json.MarshalIndent(a.edsClusters, "  ", "  ")
	if err != nil {
		return err
	}
	err = ioutil.WriteFile(base+"_ecds.json", strResponse, 0644)
	if err != nil {
		return err
	}
	strResponse, err = json.MarshalIndent(a.clusters, "  ", "  ")
	if err != nil {
		return err
	}
	err = ioutil.WriteFile(base+"_cds.json", strResponse, 0644)
	if err != nil {
		return err
	}
	strResponse, err = json.MarshalIndent(a.eds, "  ", "  ")
	if err != nil {
		return err
	}
	err = ioutil.WriteFile(base+"_eds.json", strResponse, 0644)
	if err != nil {
		return err
	}

	return err
}

func (a *ADSC) handleCDS(ll []*cluster.Cluster) {

	cn := []string{}
	cdsSize := 0
	edscds := map[string]*cluster.Cluster{}
	cds := map[string]*cluster.Cluster{}
	for _, c := range ll {
		cdsSize += proto.Size(c)
		switch v := c.ClusterDiscoveryType.(type) {
		case *cluster.Cluster_Type:
			if v.Type != cluster.Cluster_EDS {
				cds[c.Name] = c
				continue
			}
		}
		cn = append(cn, c.Name)
		edscds[c.Name] = c
	}

	adscLog.Infof("CDS: %d size=%d", len(cn), cdsSize)

	if len(cn) > 0 {
		a.sendRsc(v3.EndpointType, cn)
	}
	if adscLog.DebugEnabled() {
		b, _ := json.MarshalIndent(ll, " ", " ")
		adscLog.Info(string(b))
	}

	a.mutex.Lock()
	defer a.mutex.Unlock()
	a.edsClusters = edscds
	a.clusters = cds

	select {
	case a.Updates <- "cds":
	default:
	}
}

func (a *ADSC) node() *core.Node {
	n := &core.Node{
		Id: a.nodeID,
	}
	if a.Metadata == nil {
		n.Metadata = &pstruct.Struct{
			Fields: map[string]*pstruct.Value{
				"ISTIO_VERSION": {Kind: &pstruct.Value_StringValue{StringValue: "65536.65536.65536"}},
			}}
	} else {
		n.Metadata = a.Metadata
		if a.Metadata.Fields["ISTIO_VERSION"] == nil {
			a.Metadata.Fields["ISTIO_VERSION"] = &pstruct.Value{Kind: &pstruct.Value_StringValue{StringValue: "65536.65536.65536"}}
		}
	}
	return n
}

// Raw send of a request.
func (a *ADSC) Send(req *discovery.DiscoveryRequest) error {
	if a.sendNodeMeta {
		req.Node = a.node()
		a.sendNodeMeta = false
	}
	req.ResponseNonce = time.Now().String()
	a.mutex.Lock()
	a.Sent[req.TypeUrl] = req
	a.mutex.Unlock()
	return a.stream.Send(req)
}

func (a *ADSC) handleEDS(eds []*endpoint.ClusterLoadAssignment) {
	la := map[string]*endpoint.ClusterLoadAssignment{}
	edsSize := 0
	ep := 0
	for _, cla := range eds {
		edsSize += proto.Size(cla)
		la[cla.ClusterName] = cla
		ep += len(cla.Endpoints)
	}

	adscLog.Infof("eds: %d size=%d ep=%d", len(eds), edsSize, ep)
	if adscLog.DebugEnabled() {
		b, _ := json.MarshalIndent(eds, " ", " ")
		adscLog.Info(string(b))
	}
	if a.InitialLoad == 0 {
		// first load - Envoy loads listeners after endpoints
		_ = a.stream.Send(&discovery.DiscoveryRequest{
			Node:    a.node(),
			TypeUrl: v3.ListenerType,
		})
	}

	a.mutex.Lock()
	defer a.mutex.Unlock()
	a.eds = la

	select {
	case a.Updates <- "eds":
	default:
	}
}

func (a *ADSC) handleRDS(configurations []*route.RouteConfiguration) {

	vh := 0
	rcount := 0
	size := 0

	rds := map[string]*route.RouteConfiguration{}

	for _, r := range configurations {
		for _, h := range r.VirtualHosts {
			vh++
			for _, rt := range h.Routes {
				rcount++
				// Example: match:<prefix:"/" > route:<cluster:"outbound|9154||load-se-154.local" ...
				adscLog.Debugf("Handle route %v, path %v, cluster %v", h.Name, rt.Match.PathSpecifier, rt.GetRoute().GetCluster())
			}
		}
		rds[r.Name] = r
		size += proto.Size(r)
	}
	if a.InitialLoad == 0 {
		a.InitialLoad = time.Since(a.watchTime)
		adscLog.Infof("RDS: %d size=%d vhosts=%d routes=%d time=%d", len(configurations), size, vh, rcount, a.InitialLoad)
	} else {
		adscLog.Infof("RDS: %d size=%d vhosts=%d routes=%d", len(configurations), size, vh, rcount)
	}

	if adscLog.DebugEnabled() {
		b, _ := json.MarshalIndent(configurations, " ", " ")
		adscLog.Info(string(b))
	}

	a.mutex.Lock()
	a.routes = rds
	a.mutex.Unlock()

	select {
	case a.Updates <- "rds":
	default:
	}

}

// WaitClear will clear the waiting events, so next call to Wait will get
// the next push type.
func (a *ADSC) WaitClear() {
	for {
		select {
		case <-a.Updates:
		default:
			return
		}
	}
}

// Wait for an updates for all the specified types
// If updates is empty, this will wait for any update
func (a *ADSC) Wait(to time.Duration, updates ...string) ([]string, error) {
	t := time.NewTimer(to)
	want := map[string]struct{}{}
	for _, update := range updates {
		want[update] = struct{}{}
	}
	got := make([]string, 0, len(updates))
	for {
		select {
		case t := <-a.Updates:
			if t == "" {
				return got, fmt.Errorf("closed")
			}
			toDelete := t
			// legacy names, still used in tests.
			switch t {
			case v3.ListenerType:
				delete(want, "lds")
			case v3.ClusterType:
				delete(want, "cds")
			case v3.EndpointType:
				delete(want, "eds")
			case v3.RouteType:
				delete(want, "rds")
			}
			delete(want, toDelete)
			got = append(got, t)
			if len(want) == 0 {
				return got, nil
			}
		case <-t.C:
			return got, fmt.Errorf("timeout, still waiting for updates: %v", want)
		}
	}
}

// WaitVersion waits for a new or updated for a typeURL.
func (a *ADSC) WaitVersion(to time.Duration, typeURL, lastVersion string) (*discovery.DiscoveryResponse, error) {
	t := time.NewTimer(to)
	a.mutex.Lock()
	ex := a.Received[typeURL]
	a.mutex.Unlock()
	if ex != nil {
		if lastVersion == "" {
			return ex, nil
		}
		if lastVersion != ex.VersionInfo {
			return ex, nil
		}
	}

	for {
		select {
		case t := <-a.XDSUpdates:
			if t == nil {
				return nil, fmt.Errorf("closed")
			}
			if t.TypeUrl == typeURL {
				return t, nil
			}

		case <-t.C:
			return nil, fmt.Errorf("timeout, still waiting for updates: %v", typeURL)
		}
	}
}

// EndpointsJSON returns the endpoints, formatted as JSON, for debugging.
func (a *ADSC) EndpointsJSON() string {
	a.mutex.Lock()
	defer a.mutex.Unlock()
	out, _ := json.MarshalIndent(a.eds, " ", " ")
	return string(out)
}

// Watch will start watching resources, starting with CDS. Based on the CDS response
// it will start watching RDS and LDS.
func (a *ADSC) Watch() {
	a.watchTime = time.Now()
	a.initialWatchTypes = append(a.initialWatchTypes, v3.ClusterType)
	_ = a.stream.Send(&discovery.DiscoveryRequest{
		Node:    a.node(),
		TypeUrl: v3.ClusterType,
	})
}

// WatchConfig will use the new experimental API watching, similar with MCP.
// This sends the requests explicitly, for testing.
func (a *ADSC) WatchConfig() {
	t := collections.IstioMeshV1Alpha1MeshConfig.Resource().GroupVersionKind().String()
	a.initialWatchTypes = append(a.initialWatchTypes, t)
	_ = a.Send(&discovery.DiscoveryRequest{
		TypeUrl: t,
	})

	for _, sch := range collections.Pilot.All() {
		t = sch.Resource().GroupVersionKind().String()
		a.initialWatchTypes = append(a.initialWatchTypes, t)
		_ = a.Send(&discovery.DiscoveryRequest{
			TypeUrl: t,
		})
	}
}

// WaitConfigSync will wait for the memory controller to sync.
func (a *ADSC) WaitConfigSync(max time.Duration) bool {
	// TODO: when adding support for multiple config controllers (matching MCP), make sure the
	// new stores support reporting sync events on the syncCh, to avoid the sleep loop from MCP.
	if a.hasSynced() {
		return true
	}
	maxCh := time.After(max)
	for {
		select {
		case <-a.syncCh:
			if a.hasSynced() {
				return true
			}
		case <-maxCh:
			return a.hasSynced()
		}
	}
}

func (a *ADSC) sendRsc(typeurl string, rsc []string) {
	ex := a.Received[typeurl]
	version := ""
	nonce := ""
	if ex != nil {
		version = ex.VersionInfo
		nonce = ex.Nonce
	}
	_ = a.stream.Send(&discovery.DiscoveryRequest{
		ResponseNonce: nonce,
		VersionInfo:   version,
		Node:          a.node(),
		TypeUrl:       typeurl,
		ResourceNames: rsc,
	})
}

func (a *ADSC) ack(msg *discovery.DiscoveryResponse) {
	var resources []string
	// TODO: Send routes also in future.
	if msg.TypeUrl == v3.EndpointType {
		for c := range a.edsClusters {
			resources = append(resources, c)
		}
	}
	_ = a.stream.Send(&discovery.DiscoveryRequest{
		ResponseNonce: msg.Nonce,
		TypeUrl:       msg.TypeUrl,
		Node:          a.node(),
		VersionInfo:   msg.VersionInfo,
		ResourceNames: resources,
	})
}

// GetHTTPListeners returns all the http listeners.
func (a *ADSC) GetHTTPListeners() map[string]*listener.Listener {
	a.mutex.Lock()
	defer a.mutex.Unlock()
	return a.httpListeners
}

// GetTCPListeners returns all the tcp listeners.
func (a *ADSC) GetTCPListeners() map[string]*listener.Listener {
	a.mutex.Lock()
	defer a.mutex.Unlock()
	return a.tcpListeners
}

// GetEdsClusters returns all the eds type clusters.
func (a *ADSC) GetEdsClusters() map[string]*cluster.Cluster {
	a.mutex.Lock()
	defer a.mutex.Unlock()
	return a.edsClusters
}

// GetClusters returns all the non-eds type clusters.
func (a *ADSC) GetClusters() map[string]*cluster.Cluster {
	a.mutex.Lock()
	defer a.mutex.Unlock()
	return a.clusters
}

// GetRoutes returns all the routes.
func (a *ADSC) GetRoutes() map[string]*route.RouteConfiguration {
	a.mutex.Lock()
	defer a.mutex.Unlock()
	return a.routes
}

// GetEndpoints returns all the routes.
func (a *ADSC) GetEndpoints() map[string]*endpoint.ClusterLoadAssignment {
	a.mutex.Lock()
	defer a.mutex.Unlock()
	return a.eds
}

func (a *ADSC) handleMCP(gvk []string, rsc *any.Any, valBytes []byte) error {
	if len(gvk) != 3 {
		return nil // Not MCP
	}
	// Generic - fill up the store
	if a.Store == nil {
		return nil
	}
	m := &mcp.Resource{}
	err := types.UnmarshalAny(&types.Any{
		TypeUrl: rsc.TypeUrl,
		Value:   rsc.Value,
	}, m)
	if err != nil {
		return err
	}
	val, err := mcpToPilot(m)
	if err != nil {
		adscLog.Warna("Invalid data ", err, " ", string(valBytes))
		return err
	}
	val.GroupVersionKind = resource.GroupVersionKind{Group: gvk[0], Version: gvk[1], Kind: gvk[2]}
	cfg := a.Store.Get(val.GroupVersionKind, val.Name, val.Namespace)
	if cfg == nil {
		_, err = a.Store.Create(*val)
		if err != nil {
			return err
		}
	} else {
		_, err = a.Store.Update(*val)
		if err != nil {
			return err
		}
	}
	if a.LocalCacheDir != "" {
		strResponse, err := json.MarshalIndent(val, "  ", "  ")
		if err != nil {
			return err
		}
		err = ioutil.WriteFile(a.LocalCacheDir+"_res."+
			val.GroupVersionKind.Kind+"."+val.Namespace+"."+val.Name+".json", strResponse, 0644)
		if err != nil {
			return err
		}
	}

	return nil
}

// Reconnect attempts to connect, with backoff in case of failure.
func (a *ADSC) reconnect() {
	var err error
	t0 := time.Now()
	if a.adsServiceClient == nil {
		err = a.connect()
		log.Warna("ADSC CONNECTING ", err)
	} else {
		edsstr, err := a.adsServiceClient.StreamAggregatedResources(context.Background())
		log.Warna("RESTART SERVICE ", err)
		if err == nil {
			a.stream = edsstr
			// first resource in stream needs meta
			a.sendNodeMeta = true
		}
	}

	if err != nil || a.stream == nil {
		time.AfterFunc(a.cfg.BackoffPolicy.NextBackOff(), a.reconnect)
		log.Warna("Connect failed, reconnect after: ", a.cfg.BackoffPolicy.NextBackOff())
		return
	}
	err = a.sendInitial()
	if err != nil {
		time.AfterFunc(a.cfg.BackoffPolicy.NextBackOff(), a.reconnect)
		log.Warna("Connect failed to send, reconnect after: ", a.cfg.BackoffPolicy.NextBackOff())
		return
	}
	a.cfg.BackoffPolicy.Reset()
	a.handleRecv(false)

	// Connection closed, try to reconnect
	log.Warna("Connect DONE, duration: ", time.Since(t0))
	time.AfterFunc(100*time.Millisecond, a.reconnect)
}

// Start method attempts to behave like starting Envoy: will get credentials and attempt to
// connect with exponential backoff.
//
// The Dial() method handles a single connection and allows fine control, for testing.
//
// Will:
// - get certificate using the Secret provider, if CertRequired
// - connect to the XDS server specified in ProxyConfig
// - send initial request for watched resources
// - wait for respose from XDS server
// - on success, start a background thread to maintain the connection, with exp. backoff.
func (a *ADSC) Start() {
	// We want to reconnect
	if a.cfg.BackoffPolicy == nil {
		a.cfg.BackoffPolicy = backoff.NewExponentialBackOff()
	}

	go a.reconnect()
}<|MERGE_RESOLUTION|>--- conflicted
+++ resolved
@@ -217,11 +217,7 @@
 	HandleResponse(con *ADSC, response *discovery.DiscoveryResponse)
 }
 
-<<<<<<< HEAD
 const (
-	// Temp - remove dep
-	ListenerType = v3.ListenerType
-
 	// WatchMCP is used to request the MCP configs. It is translated to the current pilot collection list.
 	WatchMCP = "mcp"
 
@@ -230,8 +226,6 @@
 	WatchEnvoy = "envoy"
 )
 
-=======
->>>>>>> 9e0a9293
 var (
 	adscLog = log.RegisterScope("adsc", "adsc debugging", 0)
 )
