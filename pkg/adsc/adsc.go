// Copyright Istio Authors
//
// Licensed under the Apache License, Version 2.0 (the "License");
// you may not use this file except in compliance with the License.
// You may obtain a copy of the License at
//
//     http://www.apache.org/licenses/LICENSE-2.0
//
// Unless required by applicable law or agreed to in writing, software
// distributed under the License is distributed on an "AS IS" BASIS,
// WITHOUT WARRANTIES OR CONDITIONS OF ANY KIND, either express or implied.
// See the License for the specific language governing permissions and
// limitations under the License.

package adsc

import (
	"context"
	"crypto/tls"
	"crypto/x509"
	"encoding/json"
	"fmt"
	"io/ioutil"
	"net"
	"strings"
	"sync"
	"time"

	"github.com/cenkalti/backoff"
	cluster "github.com/envoyproxy/go-control-plane/envoy/config/cluster/v3"
	core "github.com/envoyproxy/go-control-plane/envoy/config/core/v3"
	endpoint "github.com/envoyproxy/go-control-plane/envoy/config/endpoint/v3"
	listener "github.com/envoyproxy/go-control-plane/envoy/config/listener/v3"
	route "github.com/envoyproxy/go-control-plane/envoy/config/route/v3"
	discovery "github.com/envoyproxy/go-control-plane/envoy/service/discovery/v3"
	"google.golang.org/grpc/keepalive"

	"istio.io/istio/pilot/pkg/serviceregistry/memory"
	"istio.io/istio/pkg/security"

	"istio.io/istio/pilot/pkg/networking/util"
	v3 "istio.io/istio/pilot/pkg/xds/v3"
	"istio.io/istio/pkg/config/schema/resource"

	"github.com/envoyproxy/go-control-plane/pkg/conversion"
	"github.com/envoyproxy/go-control-plane/pkg/wellknown"
	"github.com/gogo/protobuf/types"
	"github.com/golang/protobuf/jsonpb"
	"github.com/golang/protobuf/proto"
	"github.com/golang/protobuf/ptypes/any"
	pstruct "github.com/golang/protobuf/ptypes/struct"
	"google.golang.org/grpc"
	"google.golang.org/grpc/credentials"

	mcp "istio.io/api/mcp/v1alpha1"
	"istio.io/api/mesh/v1alpha1"

	"istio.io/istio/security/pkg/nodeagent/cache"

	"istio.io/pkg/log"

	"istio.io/istio/pilot/pkg/model"
	"istio.io/istio/pkg/config/schema/collections"
)

// Config for the ADS connection.
type Config struct {
	// Namespace defaults to 'default'
	Namespace string

	// Workload defaults to 'test'
	Workload string

	// Meta includes additional metadata for the node
	Meta *pstruct.Struct

	// NodeType defaults to sidecar. "ingress" and "router" are also supported.
	NodeType string

	// IP is currently the primary key used to locate inbound configs. It is sent by client,
	// must match a known endpoint IP. Tests can use a ServiceEntry to register fake IPs.
	IP string

	// CertDir is the directory where mTLS certs are configured.
	// If CertDir and Secret are empty, an insecure connection will be used.
	// TODO: implement SecretManager for cert dir
	CertDir string

	// Secrets is the interface used for getting keys and rootCA.
	Secrets security.SecretManager

	// For getting the certificate, using same code as SDS server, based on JWT
	// Either the JWTPath or the client certs must be present (using CertDir).
	JWTPath string

	// XDSSAN is the expected SAN of the XDS server. If not set, the ProxyConfig.DiscoveryAddress is used.
	XDSSAN string

	// XDSRootCAFile explicitly set the root CA to be used for the XDS connection.
	// Mirrors Envoy file.
	XDSRootCAFile string

	// InsecureSkipVerify skips client verification the server's certificate chain and host name.
	InsecureSkipVerify bool

	// Watch is a list of resources to watch, represented as URLs (for new XDS resource naming)
	// or type URLs. Use WatchMCP ("mcp") to get the visible configs, WatchEnvoy ("envoy") to get generated
	// config
	Watch []string

	// InitialReconnectDelay is the time to wait before attempting to reconnect.
	// If empty reconnect will not be attempted.
	// TODO: client will use exponential backoff to reconnect.
	InitialReconnectDelay time.Duration

	// backoffPolicy determines the reconnect policy. Based on MCP client.
	BackoffPolicy backoff.BackOff

	// ResponseHandler will be called on each DiscoveryResponse.
	// TODO: mirror Generator, allow adding handler per type
	ResponseHandler ResponseHandler

	// TODO: remove the duplication - all security settings belong here.
	SecOpts *security.Options

<<<<<<< HEAD
	// PlainTLS indicates the use of plain TLS for XDS connection. This will not use client
	// certificates, but JWT.
	PlainTLS bool
=======
	GrpcOpts []grpc.DialOption
>>>>>>> 4f554798
}

// ADSC implements a basic client for ADS, for use in stress tests and tools
// or libraries that need to connect to Istio pilot or other ADS servers.
type ADSC struct {
	// Stream is the GRPC connection stream, allowing direct GRPC send operations.
	// Set after Dial is called.
	stream discovery.AggregatedDiscoveryService_StreamAggregatedResourcesClient

	conn *grpc.ClientConn

	// NodeID is the node identity sent to Pilot.
	nodeID string

	url string

	grpcOpts []grpc.DialOption

	watchTime time.Time

	// initialWatchTypes has the list of actual types sent when ADSC connects.
	// The config.Watch list uses symbolic names (like mcp or envoy) to avoid long lists.
	// This is different from Received - which tracks all received types, since some types
	// ( like LDS ) result in extra lookups.
	// It is used to determine if the initial sync is done.
	initialWatchTypes []string

	// InitialLoad tracks the time to receive the initial configuration.
	InitialLoad time.Duration

	// httpListeners contains received listeners with a http_connection_manager filter.
	httpListeners map[string]*listener.Listener

	// tcpListeners contains all listeners of type TCP (not-HTTP)
	tcpListeners map[string]*listener.Listener

	// All received clusters of type eds, keyed by name
	edsClusters map[string]*cluster.Cluster

	// All received clusters of no-eds type, keyed by name
	clusters map[string]*cluster.Cluster

	// All received routes, keyed by route name
	routes map[string]*route.RouteConfiguration

	// All received endpoints, keyed by cluster name
	eds map[string]*endpoint.ClusterLoadAssignment

	// Metadata has the node metadata to send to pilot.
	// If nil, the defaults will be used.
	Metadata *pstruct.Struct

	// Updates includes the type of the last update received from the server.
	Updates     chan string
	XDSUpdates  chan *discovery.DiscoveryResponse
	VersionInfo map[string]string

	// Last received message, by type
	Received map[string]*discovery.DiscoveryResponse

	mutex sync.RWMutex

	Mesh *v1alpha1.MeshConfig

	// Retrieved configurations can be stored using the common istio model interface.
	Store model.IstioConfigStore

	// Retrieved endpoints can be stored in the memory registry. This is used for CDS and EDS responses.
	Registry *memory.ServiceDiscovery

	// LocalCacheDir is set to a base name used to save fetched resources.
	// If set, each update will be saved.
	// TODO: also load at startup - so we can support warm up in init-container, and survive
	// restarts.
	LocalCacheDir string

	// RecvWg is for letting goroutines know when the goroutine handling the ADS stream finishes.
	RecvWg sync.WaitGroup

	cfg *Config

	// sendNodeMeta is set to true if the connection is new - and we need to send node meta.,
	sendNodeMeta bool

	sync             map[string]time.Time
	syncCh           chan string
	Sent             map[string]*discovery.DiscoveryRequest
	adsServiceClient discovery.AggregatedDiscoveryServiceClient
}

type ResponseHandler interface {
	HandleResponse(con *ADSC, response *discovery.DiscoveryResponse)
}

const (
	// WatchMCP is used to request the MCP configs. It is translated to the current pilot collection list.
	WatchMCP = "mcp"

	// WatchEnvoy is used to request watching envoy configs. Will send a CDS request first, based on result
	// get EDS and then send LDS and RDS.
	WatchEnvoy = "envoy"
)

var (
	adscLog = log.RegisterScope("adsc", "adsc debugging", 0)
)

// New creates a new ADSC.
// Call Start() to maintain a connection to an XDS server.
// Call Run() and individual Watch or send methods for single connection
func New(proxyConfig *v1alpha1.ProxyConfig, opts *Config) *ADSC {
	adsc := newADSC(proxyConfig, opts)
	if opts.Watch == nil {
		opts.Watch = []string{}
	}
	return adsc
}

func newADSC(p *v1alpha1.ProxyConfig, opts *Config) *ADSC {
	if opts == nil {
		opts = &Config{}
	}
<<<<<<< HEAD
	if opts.SecOpts == nil {
		// Default - insecure for testing
		opts.SecOpts = &security.Options{
			TLSEnabled: false,
		}
=======
	adsc := &ADSC{
		Updates:     make(chan string, 100),
		XDSUpdates:  make(chan *discovery.DiscoveryResponse, 100),
		VersionInfo: map[string]string{},
		url:         url,
		Received:    map[string]*discovery.DiscoveryResponse{},
		RecvWg:      sync.WaitGroup{},
		cfg:         opts,
		syncCh:      make(chan string, len(collections.Pilot.All())),
		sync:        map[string]time.Time{},
		grpcOpts:    opts.GrpcOpts,
>>>>>>> 4f554798
	}
	adsc := &ADSC{
		Updates:           make(chan string, 100),
		XDSUpdates:        make(chan *discovery.DiscoveryResponse, 100),
		VersionInfo:       map[string]string{},
		url:               p.DiscoveryAddress,
		Received:          map[string]*discovery.DiscoveryResponse{},
		RecvWg:            sync.WaitGroup{},
		cfg:               opts,
		syncCh:            make(chan string, len(collections.Pilot.All())),
		sync:              map[string]time.Time{},
		Sent:              map[string]*discovery.DiscoveryRequest{},
		initialWatchTypes: []string{},
	}
	if opts.Namespace == "" {
		opts.Namespace = "default"
	}
	if opts.NodeType == "" {
		opts.NodeType = "sidecar"
	}
	if opts.IP == "" {
		opts.IP = getPrivateIPIfAvailable().String()
	}
	if opts.Workload == "" {
		opts.Workload = "test-1"
	}
	adsc.Metadata = opts.Meta

	adsc.nodeID = fmt.Sprintf("%s~%s~%s.%s~%s.svc.cluster.local", opts.NodeType, opts.IP,
		opts.Workload, opts.Namespace, opts.Namespace)

	return adsc
}

// Dial connects to a ADS server, with optional MTLS authentication if a cert dir is specified.
// Deprecated.
func Dial(url string, certDir string, opts *Config) (*ADSC, error) {
	// Deprecated way to pass the certs - new code should use opts.CertDir directly.
	// About 10 files using this with "" - clean up in separate PR.
	if certDir != "" {
		opts.CertDir = certDir
	}
	adsc := newADSC(&v1alpha1.ProxyConfig{
		DiscoveryAddress: url,
	}, opts)
	// by default, we assume 1 goroutine decrements the waitgroup (go a.handleRecv()).
	// for synchronizing when the goroutine finishes reading from the gRPC stream.
	adsc.RecvWg.Add(1)
	err := adsc.Run()
	return adsc, err
}

// Returns a private IP address, or unspecified IP (0.0.0.0) if no IP is available
func getPrivateIPIfAvailable() net.IP {
	addrs, _ := net.InterfaceAddrs()
	for _, addr := range addrs {
		var ip net.IP
		switch v := addr.(type) {
		case *net.IPNet:
			ip = v.IP
		case *net.IPAddr:
			ip = v.IP
		default:
			continue
		}
		if !ip.IsLoopback() {
			return ip
		}
	}
	return net.IPv4zero
}

func (a *ADSC) tlsConfig() (*tls.Config, error) {
	var clientCert tls.Certificate
	var clientCerts []tls.Certificate
	var serverCABytes []byte
	var err error
	var certName string

	if !a.cfg.PlainTLS {
		// If we need MTLS - CertDir or Secrets provider is set.
		if a.cfg.Secrets != nil {
			tok, err := ioutil.ReadFile(a.cfg.JWTPath)
			if err != nil {
				log.Infof("Failed to get credential token: %v", err)
				tok = []byte("")
			}

			certName = fmt.Sprintf("(generated from %s)", a.cfg.JWTPath)
			key, err := a.cfg.Secrets.GenerateSecret(context.Background(), "agent",
				cache.WorkloadKeyCertResourceName, string(tok))
			if err != nil {
				return nil, err
			}
			clientCert, err = tls.X509KeyPair(key.CertificateChain, key.PrivateKey)
			if err != nil {
				return nil, err
			}
		} else if a.cfg.CertDir != "" {
			certName = a.cfg.CertDir + "/cert-chain.pem"
			clientCert, err = tls.LoadX509KeyPair(certName, a.cfg.CertDir+"/key.pem")
			if err != nil {
				return nil, err
			}
			clientCerts = []tls.Certificate{clientCert}
		}
	}

	// Load the root CAs
	if a.cfg.XDSRootCAFile != "" {
		serverCABytes, err = ioutil.ReadFile(a.cfg.XDSRootCAFile)
	} else if a.cfg.Secrets != nil {
		// This is a bit crazy - we could just use the file
		rootCA, err := a.cfg.Secrets.GenerateSecret(context.Background(), "agent",
			cache.RootCertReqResourceName, "")
		if err != nil {
			return nil, err
		}

		serverCABytes = rootCA.RootCert
	} else if a.cfg.CertDir != "" {
		serverCABytes, err = ioutil.ReadFile(a.cfg.CertDir + "/root-cert.pem")
		if err != nil {
			return nil, err
		}
	}

	serverCAs := x509.NewCertPool()
	if ok := serverCAs.AppendCertsFromPEM(serverCABytes); !ok {
		return nil, err
	}

	// If we supply an expired cert to the server it will just close the connection
	// without useful message.  If the cert is obviously bogus, refuse to use it.
	now := time.Now()
	for _, cert := range clientCert.Certificate {
		cert, err := x509.ParseCertificate(cert)
		if err == nil {
			if now.After(cert.NotAfter) {
				return nil, fmt.Errorf("certificate %s expired %v", certName, cert.NotAfter)
			}
		}
	}

	shost, _, _ := net.SplitHostPort(a.url)
	if a.cfg.XDSSAN != "" {
		shost = a.cfg.XDSSAN
	}

	tc := &tls.Config{
		Certificates:       clientCerts,
		RootCAs:            serverCAs,
		ServerName:         shost,
		InsecureSkipVerify: a.cfg.InsecureSkipVerify,
	}

	return tc, nil
}

// Close the stream.
func (a *ADSC) Close() {
	a.mutex.Lock()
	_ = a.conn.Close()
	a.mutex.Unlock()
}

// connect will authenticate and connect to XDS.
func (a *ADSC) connect() error {
	var err error
<<<<<<< HEAD
	if a.cfg.PlainTLS || a.cfg.SecOpts.TLSEnabled || len(a.cfg.CertDir) > 0 || a.cfg.Secrets != nil {
		// Client certificates
=======

	opts := a.grpcOpts
	if len(a.cfg.CertDir) > 0 || a.cfg.Secrets != nil {
>>>>>>> 4f554798
		tlsCfg, err := a.tlsConfig()
		if err != nil {
			return err
		}
<<<<<<< HEAD

		creds := credentials.NewTLS(tlsCfg)
		opts := []grpc.DialOption{
			// Verify Pilot cert and service account
			grpc.WithTransportCredentials(creds),
			grpc.WithKeepaliveParams(keepalive.ClientParameters{Time: 60 * time.Second}),
		}
		a.conn, err = grpc.Dial(a.url, opts...)
		if err != nil {
			return err
		}
=======
		creds := credentials.NewTLS(tlsCfg)
		opts = append(opts, grpc.WithTransportCredentials(creds))
>>>>>>> 4f554798
	} else {
		opts = append(opts, grpc.WithInsecure())
	}
	a.conn, err = grpc.Dial(a.url, opts...)
	if err != nil {
		return err
	}
	xds := discovery.NewAggregatedDiscoveryServiceClient(a.conn)
	a.adsServiceClient = xds
	edsstr, err := xds.StreamAggregatedResources(context.Background())
	if err != nil {
		return err
	}
	a.stream = edsstr
	a.sendNodeMeta = true

	return nil
}

func (a *ADSC) sendInitial() error {
	// Send the initial requests
	for _, r := range a.cfg.Watch {
		if r == WatchMCP {
			a.WatchConfig()
			continue
		}
		if r == "cds" || r == WatchEnvoy {
			a.Watch()
			continue
		}
		err := a.Send(&discovery.DiscoveryRequest{
			TypeUrl: r,
		})
		if err != nil {
			return err
		}
	}
	return nil
}

// Run will run one connection to the ADS client.
func (a *ADSC) Run() error {
	err := a.connect()
	if err != nil {
		return err
	}
	err = a.sendInitial()
	if err != nil {
		return err
	}
	go a.handleRecv(true)
	return nil
}

// HasSyncedConfig returns true if all sent config requests have synced
func (a *ADSC) hasSynced() bool {
	if len(a.Sent) == 0 {
		return false
	}
	for _, k := range a.initialWatchTypes {
		a.mutex.RLock()
		t := a.Received[k]
		a.mutex.RUnlock()
<<<<<<< HEAD
		if t == nil {
			log.Infoa("Not synced: ", k)
=======
		if t.IsZero() {
			log.Warnf("Not synced: %v", s.Resource().GroupVersionKind().String())
>>>>>>> 4f554798
			return false
		}
	}
	return true
}

func (a *ADSC) onReceive(msg *discovery.DiscoveryResponse) {
	a.mutex.Lock()
	a.sync[msg.TypeUrl] = time.Now()
	a.Received[msg.TypeUrl] = msg
	a.ack(msg)
	a.mutex.Unlock()
	select {
	case a.syncCh <- msg.TypeUrl:
	default:
	}
}

// handleRecv handles the receiving stream. Returns when connection is closed.
func (a *ADSC) handleRecv(closeOnExit bool) {
	for {
		var err error
		msg, err := a.stream.Recv()
		if err != nil {
			adscLog.Infof("Connection closed for node %v with err: %v", a.nodeID, err)
			if closeOnExit {
				a.RecvWg.Done()
				a.Close()
				a.WaitClear()
			}
			_ = a.stream.CloseSend()
			select {
			case a.Updates <- "":
			default:
			}
			select {
			case a.XDSUpdates <- nil:
			default:
			}

			return
		}

		// Group-value-kind - used for high level api generator.
		gvk := strings.SplitN(msg.TypeUrl, "/", 3)

		adscLog.Infoa("Received ", a.url, " type ", msg.TypeUrl,
			" cnt=", len(msg.Resources), " nonce=", msg.Nonce)
		if a.cfg.ResponseHandler != nil {
			a.cfg.ResponseHandler.HandleResponse(a, msg)
		}

		if msg.TypeUrl == collections.IstioMeshV1Alpha1MeshConfig.Resource().GroupVersionKind().String() &&
			len(msg.Resources) > 0 {
			rsc := msg.Resources[0]
			m := &v1alpha1.MeshConfig{}
			err = proto.Unmarshal(rsc.Value, m)
			if err != nil {
				log.Warna("Failed to unmarshal mesh config", err)
			}
			a.Mesh = m
			a.onReceive(msg)

			if a.LocalCacheDir != "" {
				// TODO: use jsonpb
				strResponse, err := json.MarshalIndent(m, "  ", "  ")
				if err != nil {
					continue
				}
				err = ioutil.WriteFile(a.LocalCacheDir+"_mesh.json", strResponse, 0644)
				if err != nil {
					continue
				}
			}
			continue
		}

		// Process the resources.
		listeners := []*listener.Listener{}
		clusters := []*cluster.Cluster{}
		routes := []*route.RouteConfiguration{}
		eds := []*endpoint.ClusterLoadAssignment{}
		for _, rsc := range msg.Resources { // Any
			a.VersionInfo[rsc.TypeUrl] = msg.VersionInfo
			valBytes := rsc.Value
			switch rsc.TypeUrl {
			case v3.ListenerType:
				ll := &listener.Listener{}
				_ = proto.Unmarshal(valBytes, ll)
				listeners = append(listeners, ll)
			case v3.ClusterType:
				cl := &cluster.Cluster{}
				_ = proto.Unmarshal(valBytes, cl)
				clusters = append(clusters, cl)
			case v3.EndpointType:
				el := &endpoint.ClusterLoadAssignment{}
				_ = proto.Unmarshal(valBytes, el)
				eds = append(eds, el)
			case v3.RouteType:
				rl := &route.RouteConfiguration{}
				_ = proto.Unmarshal(valBytes, rl)
				routes = append(routes, rl)
			default:
				err = a.handleMCP(gvk, rsc, valBytes)
				if err != nil {
					log.Warnf("Error handling received MCP config %v", err)
				}
			}
		}

		// If we got no resource - still save to the store with empty name/namespace, to notify sync
		// This scheme also allows us to chunk large responses !

		// TODO: add hook to inject nacks

<<<<<<< HEAD
		a.onReceive(msg)
=======
		a.mutex.Lock()
		if len(gvk) == 3 {
			gt := resource.GroupVersionKind{Group: gvk[0], Version: gvk[1], Kind: gvk[2]}
			a.sync[gt.String()] = time.Now()
			a.syncCh <- gt.String()
		}
		a.Received[msg.TypeUrl] = msg
		a.ack(msg)
		a.mutex.Unlock()
>>>>>>> 4f554798

		if len(listeners) > 0 {
			a.maybeSave(listeners, "lds")
			a.handleLDS(listeners)
		}
		if len(clusters) > 0 {
			a.maybeSave(clusters, "cds")
			a.handleCDS(clusters)
		}
		if len(eds) > 0 {
			a.maybeSave(eds, "eds")
			a.handleEDS(eds)
		}
		if len(routes) > 0 {
			a.maybeSave(routes, "rds")
			a.handleRDS(routes)
		}
		select {
		case a.XDSUpdates <- msg:
		default:
		}
	}
}

func (a *ADSC) maybeSave(routes interface{}, name string) {
	if a.LocalCacheDir != "" {
		strResponse, err := json.MarshalIndent(routes, "  ", "  ")
		if err == nil {
			err = ioutil.WriteFile(a.LocalCacheDir+"/"+name+".json", strResponse, 0644)
			if err != nil {
				log.Warna("Failed to save ", err)
			}
		}
	}
}

func mcpToPilot(m *mcp.Resource) (*model.Config, error) {
	if m == nil || m.Metadata == nil {
		return &model.Config{}, nil
	}
	c := &model.Config{
		ConfigMeta: model.ConfigMeta{
			ResourceVersion: m.Metadata.Version,
			Labels:          m.Metadata.Labels,
			Annotations:     m.Metadata.Annotations,
		},
	}
	nsn := strings.Split(m.Metadata.Name, "/")
	if len(nsn) != 2 {
		return nil, fmt.Errorf("invalid name %s", m.Metadata.Name)
	}
	c.Namespace = nsn[0]
	c.Name = nsn[1]
	var err error
	c.CreationTimestamp, err = types.TimestampFromProto(m.Metadata.CreateTime)
	if err != nil {
		return nil, err
	}

	pb, err := types.EmptyAny(m.Body)
	if err != nil {
		return nil, err
	}
	err = types.UnmarshalAny(m.Body, pb)
	if err != nil {
		return nil, err
	}
	c.Spec = pb
	return c, nil
}

// nolint: staticcheck
func (a *ADSC) handleLDS(ll []*listener.Listener) {
	lh := map[string]*listener.Listener{}
	lt := map[string]*listener.Listener{}

	routes := []string{}
	ldsSize := 0

	for _, l := range ll {
		ldsSize += proto.Size(l)

		// The last filter is the actual destination for inbound listener
		if l.ApiListener != nil {
			// This is an API Listener
			// TODO: extract VIP and RDS or cluster
			continue
		}
		filter := l.FilterChains[len(l.FilterChains)-1].Filters[0]

		// The actual destination will be the next to the last if the last filter is a passthrough filter
		if l.FilterChains[len(l.FilterChains)-1].GetName() == util.PassthroughFilterChain {
			filter = l.FilterChains[len(l.FilterChains)-2].Filters[0]
		}

		if filter.Name == wellknown.TCPProxy {
			lt[l.Name] = l
			config, _ := conversion.MessageToStruct(filter.GetTypedConfig())
			c := config.Fields["cluster"].GetStringValue()
			adscLog.Debugf("TCP: %s -> %s", l.Name, c)
		} else if filter.Name == wellknown.HTTPConnectionManager {
			lh[l.Name] = l

			// Getting from config is too painful..
			port := l.Address.GetSocketAddress().GetPortValue()
			if port == 15002 {
				routes = append(routes, "http_proxy")
			} else {
				routes = append(routes, fmt.Sprintf("%d", port))
			}
		} else if filter.Name == wellknown.MongoProxy {
			// ignore for now
		} else if filter.Name == wellknown.RedisProxy {
			// ignore for now
		} else if filter.Name == wellknown.MySQLProxy {
			// ignore for now
		} else {
			tm := &jsonpb.Marshaler{Indent: "  "}
			adscLog.Infof(tm.MarshalToString(l))
		}
	}

	adscLog.Infof("LDS: http=%d tcp=%d size=%d", len(lh), len(lt), ldsSize)
	if adscLog.DebugEnabled() {
		b, _ := json.MarshalIndent(ll, " ", " ")
		adscLog.Debugf(string(b))
	}
	a.mutex.Lock()
	defer a.mutex.Unlock()
	if len(routes) > 0 {
		a.sendRsc(v3.RouteType, routes)
	}
	a.httpListeners = lh
	a.tcpListeners = lt

	select {
	case a.Updates <- "lds":
	default:
	}
}

// Save will save the json configs to files, using the base directory
func (a *ADSC) Save(base string) error {
	a.mutex.Lock()
	defer a.mutex.Unlock()
	strResponse, err := json.MarshalIndent(a.tcpListeners, "  ", "  ")
	if err != nil {
		return err
	}
	err = ioutil.WriteFile(base+"_lds_tcp.json", strResponse, 0644)
	if err != nil {
		return err
	}
	strResponse, err = json.MarshalIndent(a.httpListeners, "  ", "  ")
	if err != nil {
		return err
	}
	err = ioutil.WriteFile(base+"_lds_http.json", strResponse, 0644)
	if err != nil {
		return err
	}
	strResponse, err = json.MarshalIndent(a.routes, "  ", "  ")
	if err != nil {
		return err
	}
	err = ioutil.WriteFile(base+"_rds.json", strResponse, 0644)
	if err != nil {
		return err
	}
	strResponse, err = json.MarshalIndent(a.edsClusters, "  ", "  ")
	if err != nil {
		return err
	}
	err = ioutil.WriteFile(base+"_ecds.json", strResponse, 0644)
	if err != nil {
		return err
	}
	strResponse, err = json.MarshalIndent(a.clusters, "  ", "  ")
	if err != nil {
		return err
	}
	err = ioutil.WriteFile(base+"_cds.json", strResponse, 0644)
	if err != nil {
		return err
	}
	strResponse, err = json.MarshalIndent(a.eds, "  ", "  ")
	if err != nil {
		return err
	}
	err = ioutil.WriteFile(base+"_eds.json", strResponse, 0644)
	if err != nil {
		return err
	}

	return err
}

func (a *ADSC) handleCDS(ll []*cluster.Cluster) {

	cn := []string{}
	cdsSize := 0
	edscds := map[string]*cluster.Cluster{}
	cds := map[string]*cluster.Cluster{}
	for _, c := range ll {
		cdsSize += proto.Size(c)
		switch v := c.ClusterDiscoveryType.(type) {
		case *cluster.Cluster_Type:
			if v.Type != cluster.Cluster_EDS {
				cds[c.Name] = c
				continue
			}
		}
		cn = append(cn, c.Name)
		edscds[c.Name] = c
	}

	adscLog.Infof("CDS: %d size=%d", len(cn), cdsSize)

	if len(cn) > 0 {
		a.sendRsc(v3.EndpointType, cn)
	}
	if adscLog.DebugEnabled() {
		b, _ := json.MarshalIndent(ll, " ", " ")
		adscLog.Info(string(b))
	}

	a.mutex.Lock()
	defer a.mutex.Unlock()
	a.edsClusters = edscds
	a.clusters = cds

	select {
	case a.Updates <- "cds":
	default:
	}
}

func (a *ADSC) node() *core.Node {
	n := &core.Node{
		Id: a.nodeID,
	}
	if a.Metadata == nil {
		n.Metadata = &pstruct.Struct{
			Fields: map[string]*pstruct.Value{
				"ISTIO_VERSION": {Kind: &pstruct.Value_StringValue{StringValue: "65536.65536.65536"}},
			}}
	} else {
		n.Metadata = a.Metadata
		if a.Metadata.Fields["ISTIO_VERSION"] == nil {
			a.Metadata.Fields["ISTIO_VERSION"] = &pstruct.Value{Kind: &pstruct.Value_StringValue{StringValue: "65536.65536.65536"}}
		}
	}
	return n
}

// Raw send of a request.
func (a *ADSC) Send(req *discovery.DiscoveryRequest) error {
	if a.sendNodeMeta {
		req.Node = a.node()
		a.sendNodeMeta = false
	}
	req.ResponseNonce = time.Now().String()
	a.mutex.Lock()
	a.Sent[req.TypeUrl] = req
	a.mutex.Unlock()
	return a.stream.Send(req)
}

func (a *ADSC) handleEDS(eds []*endpoint.ClusterLoadAssignment) {
	la := map[string]*endpoint.ClusterLoadAssignment{}
	edsSize := 0
	ep := 0
	for _, cla := range eds {
		edsSize += proto.Size(cla)
		la[cla.ClusterName] = cla
		ep += len(cla.Endpoints)
	}

	adscLog.Infof("eds: %d size=%d ep=%d", len(eds), edsSize, ep)
	if adscLog.DebugEnabled() {
		b, _ := json.MarshalIndent(eds, " ", " ")
		adscLog.Info(string(b))
	}
	if a.InitialLoad == 0 {
		// first load - Envoy loads listeners after endpoints
		_ = a.stream.Send(&discovery.DiscoveryRequest{
			Node:    a.node(),
			TypeUrl: v3.ListenerType,
		})
	}

	a.mutex.Lock()
	defer a.mutex.Unlock()
	a.eds = la

	select {
	case a.Updates <- "eds":
	default:
	}
}

func (a *ADSC) handleRDS(configurations []*route.RouteConfiguration) {

	vh := 0
	rcount := 0
	size := 0

	rds := map[string]*route.RouteConfiguration{}

	for _, r := range configurations {
		for _, h := range r.VirtualHosts {
			vh++
			for _, rt := range h.Routes {
				rcount++
				// Example: match:<prefix:"/" > route:<cluster:"outbound|9154||load-se-154.local" ...
				adscLog.Debugf("Handle route %v, path %v, cluster %v", h.Name, rt.Match.PathSpecifier, rt.GetRoute().GetCluster())
			}
		}
		rds[r.Name] = r
		size += proto.Size(r)
	}
	if a.InitialLoad == 0 {
		a.InitialLoad = time.Since(a.watchTime)
		adscLog.Infof("RDS: %d size=%d vhosts=%d routes=%d time=%d", len(configurations), size, vh, rcount, a.InitialLoad)
	} else {
		adscLog.Infof("RDS: %d size=%d vhosts=%d routes=%d", len(configurations), size, vh, rcount)
	}

	if adscLog.DebugEnabled() {
		b, _ := json.MarshalIndent(configurations, " ", " ")
		adscLog.Info(string(b))
	}

	a.mutex.Lock()
	a.routes = rds
	a.mutex.Unlock()

	select {
	case a.Updates <- "rds":
	default:
	}

}

// WaitClear will clear the waiting events, so next call to Wait will get
// the next push type.
func (a *ADSC) WaitClear() {
	for {
		select {
		case <-a.Updates:
		default:
			return
		}
	}
}

// Wait for an updates for all the specified types
// If updates is empty, this will wait for any update
func (a *ADSC) Wait(to time.Duration, updates ...string) ([]string, error) {
	t := time.NewTimer(to)
	want := map[string]struct{}{}
	for _, update := range updates {
		want[update] = struct{}{}
	}
	got := make([]string, 0, len(updates))
	for {
		select {
		case t := <-a.Updates:
			if t == "" {
				return got, fmt.Errorf("closed")
			}
			toDelete := t
			// legacy names, still used in tests.
			switch t {
			case v3.ListenerType:
				delete(want, "lds")
			case v3.ClusterType:
				delete(want, "cds")
			case v3.EndpointType:
				delete(want, "eds")
			case v3.RouteType:
				delete(want, "rds")
			case "lds":
				delete(want, v3.ListenerType)
			case "cds":
				delete(want, v3.ClusterType)
			case "eds":
				delete(want, v3.EndpointType)
			case "rds":
				delete(want, v3.RouteType)
			}
			delete(want, toDelete)
			got = append(got, t)
			if len(want) == 0 {
				return got, nil
			}
		case <-t.C:
			return got, fmt.Errorf("timeout, still waiting for updates: %v", want)
		}
	}
}

// WaitVersion waits for a new or updated for a typeURL.
func (a *ADSC) WaitVersion(to time.Duration, typeURL, lastVersion string) (*discovery.DiscoveryResponse, error) {
	t := time.NewTimer(to)
	a.mutex.Lock()
	ex := a.Received[typeURL]
	a.mutex.Unlock()
	if ex != nil {
		if lastVersion == "" {
			return ex, nil
		}
		if lastVersion != ex.VersionInfo {
			return ex, nil
		}
	}

	for {
		select {
		case t := <-a.XDSUpdates:
			if t == nil {
				return nil, fmt.Errorf("closed")
			}
			if t.TypeUrl == typeURL {
				return t, nil
			}

		case <-t.C:
			return nil, fmt.Errorf("timeout, still waiting for updates: %v", typeURL)
		}
	}
}

// EndpointsJSON returns the endpoints, formatted as JSON, for debugging.
func (a *ADSC) EndpointsJSON() string {
	a.mutex.Lock()
	defer a.mutex.Unlock()
	out, _ := json.MarshalIndent(a.eds, " ", " ")
	return string(out)
}

// Watch will start watching resources, starting with CDS. Based on the CDS response
// it will start watching RDS and LDS.
func (a *ADSC) Watch() {
	a.watchTime = time.Now()
	a.initialWatchTypes = append(a.initialWatchTypes, v3.ClusterType)
	_ = a.stream.Send(&discovery.DiscoveryRequest{
		Node:    a.node(),
		TypeUrl: v3.ClusterType,
	})
}

// WatchConfig will use the new experimental API watching, similar with MCP.
// This sends the requests explicitly, for testing.
func (a *ADSC) WatchConfig() {
	t := collections.IstioMeshV1Alpha1MeshConfig.Resource().GroupVersionKind().String()
	a.initialWatchTypes = append(a.initialWatchTypes, t)
	_ = a.Send(&discovery.DiscoveryRequest{
		TypeUrl: t,
	})

	for _, sch := range collections.Pilot.All() {
		t = sch.Resource().GroupVersionKind().String()
		a.initialWatchTypes = append(a.initialWatchTypes, t)
		_ = a.Send(&discovery.DiscoveryRequest{
			TypeUrl: t,
		})
	}
}

// WaitConfigSync will wait for the memory controller to sync.
func (a *ADSC) WaitConfigSync(max time.Duration) bool {
	// TODO: when adding support for multiple config controllers (matching MCP), make sure the
	// new stores support reporting sync events on the syncCh, to avoid the sleep loop from MCP.
	if a.hasSynced() {
		return true
	}
	maxCh := time.After(max)
	for {
		select {
		case <-a.syncCh:
			if a.hasSynced() {
				return true
			}
		case <-maxCh:
			return a.hasSynced()
		}
	}
}

func (a *ADSC) sendRsc(typeurl string, rsc []string) {
	ex := a.Received[typeurl]
	version := ""
	nonce := ""
	if ex != nil {
		version = ex.VersionInfo
		nonce = ex.Nonce
	}
	_ = a.stream.Send(&discovery.DiscoveryRequest{
		ResponseNonce: nonce,
		VersionInfo:   version,
		Node:          a.node(),
		TypeUrl:       typeurl,
		ResourceNames: rsc,
	})
}

func (a *ADSC) ack(msg *discovery.DiscoveryResponse) {
	var resources []string
	// TODO: Send routes also in future.
	if msg.TypeUrl == v3.EndpointType {
		for c := range a.edsClusters {
			resources = append(resources, c)
		}
	}
	_ = a.stream.Send(&discovery.DiscoveryRequest{
		ResponseNonce: msg.Nonce,
		TypeUrl:       msg.TypeUrl,
		Node:          a.node(),
		VersionInfo:   msg.VersionInfo,
		ResourceNames: resources,
	})
}

// GetHTTPListeners returns all the http listeners.
func (a *ADSC) GetHTTPListeners() map[string]*listener.Listener {
	a.mutex.Lock()
	defer a.mutex.Unlock()
	return a.httpListeners
}

// GetTCPListeners returns all the tcp listeners.
func (a *ADSC) GetTCPListeners() map[string]*listener.Listener {
	a.mutex.Lock()
	defer a.mutex.Unlock()
	return a.tcpListeners
}

// GetEdsClusters returns all the eds type clusters.
func (a *ADSC) GetEdsClusters() map[string]*cluster.Cluster {
	a.mutex.Lock()
	defer a.mutex.Unlock()
	return a.edsClusters
}

// GetClusters returns all the non-eds type clusters.
func (a *ADSC) GetClusters() map[string]*cluster.Cluster {
	a.mutex.Lock()
	defer a.mutex.Unlock()
	return a.clusters
}

// GetRoutes returns all the routes.
func (a *ADSC) GetRoutes() map[string]*route.RouteConfiguration {
	a.mutex.Lock()
	defer a.mutex.Unlock()
	return a.routes
}

// GetEndpoints returns all the routes.
func (a *ADSC) GetEndpoints() map[string]*endpoint.ClusterLoadAssignment {
	a.mutex.Lock()
	defer a.mutex.Unlock()
	return a.eds
}

func (a *ADSC) handleMCP(gvk []string, rsc *any.Any, valBytes []byte) error {
	if len(gvk) != 3 {
		return nil // Not MCP
	}
	// Generic - fill up the store
	if a.Store == nil {
		return nil
	}
	m := &mcp.Resource{}
	err := types.UnmarshalAny(&types.Any{
		TypeUrl: rsc.TypeUrl,
		Value:   rsc.Value,
	}, m)
	if err != nil {
		return err
	}
	val, err := mcpToPilot(m)
	if err != nil {
		adscLog.Warna("Invalid data ", err, " ", string(valBytes))
		return err
	}
	val.GroupVersionKind = resource.GroupVersionKind{Group: gvk[0], Version: gvk[1], Kind: gvk[2]}
	cfg := a.Store.Get(val.GroupVersionKind, val.Name, val.Namespace)
	if cfg == nil {
		_, err = a.Store.Create(*val)
		if err != nil {
			return err
		}
	} else {
		_, err = a.Store.Update(*val)
		if err != nil {
			return err
		}
	}
	if a.LocalCacheDir != "" {
		strResponse, err := json.MarshalIndent(val, "  ", "  ")
		if err != nil {
			return err
		}
		err = ioutil.WriteFile(a.LocalCacheDir+"_res."+
			val.GroupVersionKind.Kind+"."+val.Namespace+"."+val.Name+".json", strResponse, 0644)
		if err != nil {
			return err
		}
	}

	return nil
}

// Reconnect attempts to connect, with backoff in case of failure.
func (a *ADSC) reconnect() {
	var err error
	t0 := time.Now()
	if a.adsServiceClient == nil {
		err = a.connect()
		log.Warna("ADSC CONNECTING ", err)
	} else {
		edsstr, err := a.adsServiceClient.StreamAggregatedResources(context.Background())
		log.Warna("RESTART SERVICE ", err)
		if err == nil {
			a.stream = edsstr
			// first resource in stream needs meta
			a.sendNodeMeta = true
		}
	}

	if err != nil || a.stream == nil {
		time.AfterFunc(a.cfg.BackoffPolicy.NextBackOff(), a.reconnect)
		log.Warna("Connect failed, reconnect after: ", a.cfg.BackoffPolicy.NextBackOff())
		return
	}
	err = a.sendInitial()
	if err != nil {
		time.AfterFunc(a.cfg.BackoffPolicy.NextBackOff(), a.reconnect)
		log.Warna("Connect failed to send, reconnect after: ", a.cfg.BackoffPolicy.NextBackOff())
		return
	}
	a.cfg.BackoffPolicy.Reset()
	a.handleRecv(false)

	// Connection closed, try to reconnect
	log.Warna("Connect DONE, duration: ", time.Since(t0))
	time.AfterFunc(100*time.Millisecond, a.reconnect)
}

// Start method attempts to behave like starting Envoy: will get credentials and attempt to
// connect with exponential backoff.
//
// The Dial() method handles a single connection and allows fine control, for testing.
//
// Will:
// - get certificate using the Secret provider, if CertRequired
// - connect to the XDS server specified in ProxyConfig
// - send initial request for watched resources
// - wait for respose from XDS server
// - on success, start a background thread to maintain the connection, with exp. backoff.
func (a *ADSC) Start() {
	// We want to reconnect
	if a.cfg.BackoffPolicy == nil {
		a.cfg.BackoffPolicy = backoff.NewExponentialBackOff()
	}

	go a.reconnect()
}<|MERGE_RESOLUTION|>--- conflicted
+++ resolved
@@ -122,14 +122,10 @@
 
 	// TODO: remove the duplication - all security settings belong here.
 	SecOpts *security.Options
-
-<<<<<<< HEAD
 	// PlainTLS indicates the use of plain TLS for XDS connection. This will not use client
 	// certificates, but JWT.
 	PlainTLS bool
-=======
 	GrpcOpts []grpc.DialOption
->>>>>>> 4f554798
 }
 
 // ADSC implements a basic client for ADS, for use in stress tests and tools
@@ -252,25 +248,11 @@
 	if opts == nil {
 		opts = &Config{}
 	}
-<<<<<<< HEAD
 	if opts.SecOpts == nil {
 		// Default - insecure for testing
 		opts.SecOpts = &security.Options{
 			TLSEnabled: false,
 		}
-=======
-	adsc := &ADSC{
-		Updates:     make(chan string, 100),
-		XDSUpdates:  make(chan *discovery.DiscoveryResponse, 100),
-		VersionInfo: map[string]string{},
-		url:         url,
-		Received:    map[string]*discovery.DiscoveryResponse{},
-		RecvWg:      sync.WaitGroup{},
-		cfg:         opts,
-		syncCh:      make(chan string, len(collections.Pilot.All())),
-		sync:        map[string]time.Time{},
-		grpcOpts:    opts.GrpcOpts,
->>>>>>> 4f554798
 	}
 	adsc := &ADSC{
 		Updates:           make(chan string, 100),
@@ -284,6 +266,7 @@
 		sync:              map[string]time.Time{},
 		Sent:              map[string]*discovery.DiscoveryRequest{},
 		initialWatchTypes: []string{},
+		grpcOpts:    opts.GrpcOpts,
 	}
 	if opts.Namespace == "" {
 		opts.Namespace = "default"
@@ -440,34 +423,19 @@
 // connect will authenticate and connect to XDS.
 func (a *ADSC) connect() error {
 	var err error
-<<<<<<< HEAD
+	opts := a.grpcOpts
 	if a.cfg.PlainTLS || a.cfg.SecOpts.TLSEnabled || len(a.cfg.CertDir) > 0 || a.cfg.Secrets != nil {
 		// Client certificates
-=======
-
-	opts := a.grpcOpts
-	if len(a.cfg.CertDir) > 0 || a.cfg.Secrets != nil {
->>>>>>> 4f554798
 		tlsCfg, err := a.tlsConfig()
 		if err != nil {
 			return err
 		}
-<<<<<<< HEAD
-
 		creds := credentials.NewTLS(tlsCfg)
 		opts := []grpc.DialOption{
 			// Verify Pilot cert and service account
 			grpc.WithTransportCredentials(creds),
 			grpc.WithKeepaliveParams(keepalive.ClientParameters{Time: 60 * time.Second}),
 		}
-		a.conn, err = grpc.Dial(a.url, opts...)
-		if err != nil {
-			return err
-		}
-=======
-		creds := credentials.NewTLS(tlsCfg)
-		opts = append(opts, grpc.WithTransportCredentials(creds))
->>>>>>> 4f554798
 	} else {
 		opts = append(opts, grpc.WithInsecure())
 	}
@@ -531,13 +499,8 @@
 		a.mutex.RLock()
 		t := a.Received[k]
 		a.mutex.RUnlock()
-<<<<<<< HEAD
-		if t == nil {
-			log.Infoa("Not synced: ", k)
-=======
 		if t.IsZero() {
 			log.Warnf("Not synced: %v", s.Resource().GroupVersionKind().String())
->>>>>>> 4f554798
 			return false
 		}
 	}
@@ -653,19 +616,7 @@
 
 		// TODO: add hook to inject nacks
 
-<<<<<<< HEAD
 		a.onReceive(msg)
-=======
-		a.mutex.Lock()
-		if len(gvk) == 3 {
-			gt := resource.GroupVersionKind{Group: gvk[0], Version: gvk[1], Kind: gvk[2]}
-			a.sync[gt.String()] = time.Now()
-			a.syncCh <- gt.String()
-		}
-		a.Received[msg.TypeUrl] = msg
-		a.ack(msg)
-		a.mutex.Unlock()
->>>>>>> 4f554798
 
 		if len(listeners) > 0 {
 			a.maybeSave(listeners, "lds")
